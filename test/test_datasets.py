import bz2
import contextlib
import io
import itertools
import json
import os
import pathlib
import pickle
import random
import shutil
import string
import unittest
import xml.etree.ElementTree as ET
import zipfile

import datasets_utils
import numpy as np
import PIL
import pytest
import torch
import torch.nn.functional as F
from torchvision import datasets


class STL10TestCase(datasets_utils.ImageDatasetTestCase):
    DATASET_CLASS = datasets.STL10
    ADDITIONAL_CONFIGS = datasets_utils.combinations_grid(split=("train", "test", "unlabeled", "train+unlabeled"))

    @staticmethod
    def _make_binary_file(num_elements, root, name):
        file_name = os.path.join(root, name)
        np.zeros(num_elements, dtype=np.uint8).tofile(file_name)

    @staticmethod
    def _make_image_file(num_images, root, name, num_channels=3, height=96, width=96):
        STL10TestCase._make_binary_file(num_images * num_channels * height * width, root, name)

    @staticmethod
    def _make_label_file(num_images, root, name):
        STL10TestCase._make_binary_file(num_images, root, name)

    @staticmethod
    def _make_class_names_file(root, name="class_names.txt"):
        with open(os.path.join(root, name), "w") as fh:
            for cname in ("airplane", "bird"):
                fh.write(f"{cname}\n")

    @staticmethod
    def _make_fold_indices_file(root):
        num_folds = 10
        offset = 0
        with open(os.path.join(root, "fold_indices.txt"), "w") as fh:
            for fold in range(num_folds):
                line = " ".join([str(idx) for idx in range(offset, offset + fold + 1)])
                fh.write(f"{line}\n")
                offset += fold + 1

        return tuple(range(1, num_folds + 1))

    @staticmethod
    def _make_train_files(root, num_unlabeled_images=1):
        num_images_in_fold = STL10TestCase._make_fold_indices_file(root)
        num_train_images = sum(num_images_in_fold)

        STL10TestCase._make_image_file(num_train_images, root, "train_X.bin")
        STL10TestCase._make_label_file(num_train_images, root, "train_y.bin")
        STL10TestCase._make_image_file(1, root, "unlabeled_X.bin")

        return dict(train=num_train_images, unlabeled=num_unlabeled_images)

    @staticmethod
    def _make_test_files(root, num_images=2):
        STL10TestCase._make_image_file(num_images, root, "test_X.bin")
        STL10TestCase._make_label_file(num_images, root, "test_y.bin")

        return dict(test=num_images)

    def inject_fake_data(self, tmpdir, config):
        root_folder = os.path.join(tmpdir, "stl10_binary")
        os.mkdir(root_folder)

        num_images_in_split = self._make_train_files(root_folder)
        num_images_in_split.update(self._make_test_files(root_folder))
        self._make_class_names_file(root_folder)

        return sum(num_images_in_split[part] for part in config["split"].split("+"))

    def test_folds(self):
        for fold in range(10):
            with self.create_dataset(split="train", folds=fold) as (dataset, _):
                assert len(dataset) == fold + 1

    def test_unlabeled(self):
        with self.create_dataset(split="unlabeled") as (dataset, _):
            labels = [dataset[idx][1] for idx in range(len(dataset))]
            assert all(label == -1 for label in labels)

    def test_invalid_folds1(self):
        with pytest.raises(ValueError):
            with self.create_dataset(folds=10):
                pass

    def test_invalid_folds2(self):
        with pytest.raises(ValueError):
            with self.create_dataset(folds="0"):
                pass


class Caltech101TestCase(datasets_utils.ImageDatasetTestCase):
    DATASET_CLASS = datasets.Caltech101
    FEATURE_TYPES = (PIL.Image.Image, (int, np.ndarray, tuple))

    ADDITIONAL_CONFIGS = datasets_utils.combinations_grid(
        target_type=("category", "annotation", ["category", "annotation"])
    )
    REQUIRED_PACKAGES = ("scipy",)

    def inject_fake_data(self, tmpdir, config):
        root = pathlib.Path(tmpdir) / "caltech101"
        images = root / "101_ObjectCategories"
        annotations = root / "Annotations"

        categories = (("Faces", "Faces_2"), ("helicopter", "helicopter"), ("ying_yang", "ying_yang"))
        num_images_per_category = 2

        for image_category, annotation_category in categories:
            datasets_utils.create_image_folder(
                root=images,
                name=image_category,
                file_name_fn=lambda idx: f"image_{idx + 1:04d}.jpg",
                num_examples=num_images_per_category,
            )
            self._create_annotation_folder(
                root=annotations,
                name=annotation_category,
                file_name_fn=lambda idx: f"annotation_{idx + 1:04d}.mat",
                num_examples=num_images_per_category,
            )

        # This is included in the original archive, but is removed by the dataset. Thus, an empty directory suffices.
        os.makedirs(images / "BACKGROUND_Google")

        return num_images_per_category * len(categories)

    def _create_annotation_folder(self, root, name, file_name_fn, num_examples):
        root = pathlib.Path(root) / name
        os.makedirs(root)

        for idx in range(num_examples):
            self._create_annotation_file(root, file_name_fn(idx))

    def _create_annotation_file(self, root, name):
        mdict = dict(obj_contour=torch.rand((2, torch.randint(3, 6, size=())), dtype=torch.float64).numpy())
        datasets_utils.lazy_importer.scipy.io.savemat(str(pathlib.Path(root) / name), mdict)

    def test_combined_targets(self):
        target_types = ["category", "annotation"]

        individual_targets = []
        for target_type in target_types:
            with self.create_dataset(target_type=target_type) as (dataset, _):
                _, target = dataset[0]
                individual_targets.append(target)

        with self.create_dataset(target_type=target_types) as (dataset, _):
            _, combined_targets = dataset[0]

        actual = len(individual_targets)
        expected = len(combined_targets)
        assert (
            actual == expected
        ), "The number of the returned combined targets does not match the the number targets if requested "
        f"individually: {actual} != {expected}",

        for target_type, combined_target, individual_target in zip(target_types, combined_targets, individual_targets):
            with self.subTest(target_type=target_type):
                actual = type(combined_target)
                expected = type(individual_target)
                assert (
                    actual is expected
                ), "Type of the combined target does not match the type of the corresponding individual target: "
                f"{actual} is not {expected}",


class Caltech256TestCase(datasets_utils.ImageDatasetTestCase):
    DATASET_CLASS = datasets.Caltech256

    def inject_fake_data(self, tmpdir, config):
        tmpdir = pathlib.Path(tmpdir) / "caltech256" / "256_ObjectCategories"

        categories = ((1, "ak47"), (127, "laptop-101"), (257, "clutter"))
        num_images_per_category = 2

        for idx, category in categories:
            datasets_utils.create_image_folder(
                tmpdir,
                name=f"{idx:03d}.{category}",
                file_name_fn=lambda image_idx: f"{idx:03d}_{image_idx + 1:04d}.jpg",
                num_examples=num_images_per_category,
            )

        return num_images_per_category * len(categories)


class WIDERFaceTestCase(datasets_utils.ImageDatasetTestCase):
    DATASET_CLASS = datasets.WIDERFace
    FEATURE_TYPES = (PIL.Image.Image, (dict, type(None)))  # test split returns None as target
    ADDITIONAL_CONFIGS = datasets_utils.combinations_grid(split=("train", "val", "test"))

    def inject_fake_data(self, tmpdir, config):
        widerface_dir = pathlib.Path(tmpdir) / "widerface"
        annotations_dir = widerface_dir / "wider_face_split"
        os.makedirs(annotations_dir)

        split_to_idx = split_to_num_examples = {
            "train": 1,
            "val": 2,
            "test": 3,
        }

        # We need to create all folders regardless of the split in config
        for split in ("train", "val", "test"):
            split_idx = split_to_idx[split]
            num_examples = split_to_num_examples[split]

            datasets_utils.create_image_folder(
                root=tmpdir,
                name=widerface_dir / f"WIDER_{split}" / "images" / "0--Parade",
                file_name_fn=lambda image_idx: f"0_Parade_marchingband_1_{split_idx + image_idx}.jpg",
                num_examples=num_examples,
            )

            annotation_file_name = {
                "train": annotations_dir / "wider_face_train_bbx_gt.txt",
                "val": annotations_dir / "wider_face_val_bbx_gt.txt",
                "test": annotations_dir / "wider_face_test_filelist.txt",
            }[split]

            annotation_content = {
                "train": "".join(
                    f"0--Parade/0_Parade_marchingband_1_{split_idx + image_idx}.jpg\n1\n449 330 122 149 0 0 0 0 0 0\n"
                    for image_idx in range(num_examples)
                ),
                "val": "".join(
                    f"0--Parade/0_Parade_marchingband_1_{split_idx + image_idx}.jpg\n1\n501 160 285 443 0 0 0 0 0 0\n"
                    for image_idx in range(num_examples)
                ),
                "test": "".join(
                    f"0--Parade/0_Parade_marchingband_1_{split_idx + image_idx}.jpg\n"
                    for image_idx in range(num_examples)
                ),
            }[split]

            with open(annotation_file_name, "w") as annotation_file:
                annotation_file.write(annotation_content)

        return split_to_num_examples[config["split"]]


class CityScapesTestCase(datasets_utils.ImageDatasetTestCase):
    DATASET_CLASS = datasets.Cityscapes
    TARGET_TYPES = (
        "instance",
        "semantic",
        "polygon",
        "color",
    )
    ADDITIONAL_CONFIGS = (
        *datasets_utils.combinations_grid(mode=("fine",), split=("train", "test", "val"), target_type=TARGET_TYPES),
        *datasets_utils.combinations_grid(
            mode=("coarse",),
            split=("train", "train_extra", "val"),
            target_type=TARGET_TYPES,
        ),
    )
    FEATURE_TYPES = (PIL.Image.Image, (dict, PIL.Image.Image))

    def inject_fake_data(self, tmpdir, config):

        tmpdir = pathlib.Path(tmpdir)

        mode_to_splits = {
            "Coarse": ["train", "train_extra", "val"],
            "Fine": ["train", "test", "val"],
        }

        if config["split"] == "train":  # just for coverage of the number of samples
            cities = ["bochum", "bremen"]
        else:
            cities = ["bochum"]

        polygon_target = {
            "imgHeight": 1024,
            "imgWidth": 2048,
            "objects": [
                {
                    "label": "sky",
                    "polygon": [
                        [1241, 0],
                        [1234, 156],
                        [1478, 197],
                        [1611, 172],
                        [1606, 0],
                    ],
                },
                {
                    "label": "road",
                    "polygon": [
                        [0, 448],
                        [1331, 274],
                        [1473, 265],
                        [2047, 605],
                        [2047, 1023],
                        [0, 1023],
                    ],
                },
            ],
        }

        for mode in ["Coarse", "Fine"]:
            gt_dir = tmpdir / f"gt{mode}"
            for split in mode_to_splits[mode]:
                for city in cities:

                    def make_image(name, size=10):
                        datasets_utils.create_image_folder(
                            root=gt_dir / split,
                            name=city,
                            file_name_fn=lambda _: name,
                            size=size,
                            num_examples=1,
                        )

                    make_image(f"{city}_000000_000000_gt{mode}_instanceIds.png")
                    make_image(f"{city}_000000_000000_gt{mode}_labelIds.png")
                    make_image(f"{city}_000000_000000_gt{mode}_color.png", size=(4, 10, 10))

                    polygon_target_name = gt_dir / split / city / f"{city}_000000_000000_gt{mode}_polygons.json"
                    with open(polygon_target_name, "w") as outfile:
                        json.dump(polygon_target, outfile)

        # Create leftImg8bit folder
        for split in ["test", "train_extra", "train", "val"]:
            for city in cities:
                datasets_utils.create_image_folder(
                    root=tmpdir / "leftImg8bit" / split,
                    name=city,
                    file_name_fn=lambda _: f"{city}_000000_000000_leftImg8bit.png",
                    num_examples=1,
                )

        info = {"num_examples": len(cities)}
        if config["target_type"] == "polygon":
            info["expected_polygon_target"] = polygon_target
        return info

    def test_combined_targets(self):
        target_types = ["semantic", "polygon", "color"]

        with self.create_dataset(target_type=target_types) as (dataset, _):
            output = dataset[0]
            assert isinstance(output, tuple)
            assert len(output) == 2
            assert isinstance(output[0], PIL.Image.Image)
            assert isinstance(output[1], tuple)
            assert len(output[1]) == 3
            assert isinstance(output[1][0], PIL.Image.Image)  # semantic
            assert isinstance(output[1][1], dict)  # polygon
            assert isinstance(output[1][2], PIL.Image.Image)  # color

    def test_feature_types_target_color(self):
        with self.create_dataset(target_type="color") as (dataset, _):
            color_img, color_target = dataset[0]
            assert isinstance(color_img, PIL.Image.Image)
            assert np.array(color_target).shape[2] == 4

    def test_feature_types_target_polygon(self):
        with self.create_dataset(target_type="polygon") as (dataset, info):
            polygon_img, polygon_target = dataset[0]
            assert isinstance(polygon_img, PIL.Image.Image)
            (polygon_target, info["expected_polygon_target"])


class ImageNetTestCase(datasets_utils.ImageDatasetTestCase):
    DATASET_CLASS = datasets.ImageNet
    REQUIRED_PACKAGES = ("scipy",)
    ADDITIONAL_CONFIGS = datasets_utils.combinations_grid(split=("train", "val"))

    def inject_fake_data(self, tmpdir, config):
        tmpdir = pathlib.Path(tmpdir)

        wnid = "n01234567"
        if config["split"] == "train":
            num_examples = 3
            datasets_utils.create_image_folder(
                root=tmpdir,
                name=tmpdir / "train" / wnid / wnid,
                file_name_fn=lambda image_idx: f"{wnid}_{image_idx}.JPEG",
                num_examples=num_examples,
            )
        else:
            num_examples = 1
            datasets_utils.create_image_folder(
                root=tmpdir,
                name=tmpdir / "val" / wnid,
                file_name_fn=lambda image_ifx: "ILSVRC2012_val_0000000{image_idx}.JPEG",
                num_examples=num_examples,
            )

        wnid_to_classes = {wnid: [1]}
        torch.save((wnid_to_classes, None), tmpdir / "meta.bin")
        return num_examples


class CIFAR10TestCase(datasets_utils.ImageDatasetTestCase):
    DATASET_CLASS = datasets.CIFAR10
    ADDITIONAL_CONFIGS = datasets_utils.combinations_grid(train=(True, False))

    _VERSION_CONFIG = dict(
        base_folder="cifar-10-batches-py",
        train_files=tuple(f"data_batch_{idx}" for idx in range(1, 6)),
        test_files=("test_batch",),
        labels_key="labels",
        meta_file="batches.meta",
        num_categories=10,
        categories_key="label_names",
    )

    def inject_fake_data(self, tmpdir, config):
        tmpdir = pathlib.Path(tmpdir) / self._VERSION_CONFIG["base_folder"]
        os.makedirs(tmpdir)

        num_images_per_file = 1
        for name in itertools.chain(self._VERSION_CONFIG["train_files"], self._VERSION_CONFIG["test_files"]):
            self._create_batch_file(tmpdir, name, num_images_per_file)

        categories = self._create_meta_file(tmpdir)

        return dict(
            num_examples=num_images_per_file
            * len(self._VERSION_CONFIG["train_files"] if config["train"] else self._VERSION_CONFIG["test_files"]),
            categories=categories,
        )

    def _create_batch_file(self, root, name, num_images):
        np_rng = np.random.RandomState(0)
        data = datasets_utils.create_image_or_video_tensor((num_images, 32 * 32 * 3))
        labels = np_rng.randint(0, self._VERSION_CONFIG["num_categories"], size=num_images).tolist()
        self._create_binary_file(root, name, {"data": data, self._VERSION_CONFIG["labels_key"]: labels})

    def _create_meta_file(self, root):
        categories = [
            f"{idx:0{len(str(self._VERSION_CONFIG['num_categories'] - 1))}d}"
            for idx in range(self._VERSION_CONFIG["num_categories"])
        ]
        self._create_binary_file(
            root, self._VERSION_CONFIG["meta_file"], {self._VERSION_CONFIG["categories_key"]: categories}
        )
        return categories

    def _create_binary_file(self, root, name, content):
        with open(pathlib.Path(root) / name, "wb") as fh:
            pickle.dump(content, fh)

    def test_class_to_idx(self):
        with self.create_dataset() as (dataset, info):
            expected = {category: label for label, category in enumerate(info["categories"])}
            actual = dataset.class_to_idx
            assert actual == expected


class CIFAR100(CIFAR10TestCase):
    DATASET_CLASS = datasets.CIFAR100

    _VERSION_CONFIG = dict(
        base_folder="cifar-100-python",
        train_files=("train",),
        test_files=("test",),
        labels_key="fine_labels",
        meta_file="meta",
        num_categories=100,
        categories_key="fine_label_names",
    )


class CelebATestCase(datasets_utils.ImageDatasetTestCase):
    DATASET_CLASS = datasets.CelebA
    FEATURE_TYPES = (PIL.Image.Image, (torch.Tensor, int, tuple, type(None)))

    ADDITIONAL_CONFIGS = datasets_utils.combinations_grid(
        split=("train", "valid", "test", "all"),
        target_type=("attr", "identity", "bbox", "landmarks", ["attr", "identity"]),
    )

    _SPLIT_TO_IDX = dict(train=0, valid=1, test=2)

    def inject_fake_data(self, tmpdir, config):
        base_folder = pathlib.Path(tmpdir) / "celeba"
        os.makedirs(base_folder)

        num_images, num_images_per_split = self._create_split_txt(base_folder)

        datasets_utils.create_image_folder(
            base_folder, "img_align_celeba", lambda idx: f"{idx + 1:06d}.jpg", num_images
        )
        attr_names = self._create_attr_txt(base_folder, num_images)
        self._create_identity_txt(base_folder, num_images)
        self._create_bbox_txt(base_folder, num_images)
        self._create_landmarks_txt(base_folder, num_images)

        return dict(num_examples=num_images_per_split[config["split"]], attr_names=attr_names)

    def _create_split_txt(self, root):
        num_images_per_split = dict(train=4, valid=3, test=2)

        data = [
            [self._SPLIT_TO_IDX[split]] for split, num_images in num_images_per_split.items() for _ in range(num_images)
        ]
        self._create_txt(root, "list_eval_partition.txt", data)

        num_images_per_split["all"] = num_images = sum(num_images_per_split.values())
        return num_images, num_images_per_split

    def _create_attr_txt(self, root, num_images):
        header = ("5_o_Clock_Shadow", "Young")
        data = torch.rand((num_images, len(header))).ge(0.5).int().mul(2).sub(1).tolist()
        self._create_txt(root, "list_attr_celeba.txt", data, header=header, add_num_examples=True)
        return header

    def _create_identity_txt(self, root, num_images):
        data = torch.randint(1, 4, size=(num_images, 1)).tolist()
        self._create_txt(root, "identity_CelebA.txt", data)

    def _create_bbox_txt(self, root, num_images):
        header = ("x_1", "y_1", "width", "height")
        data = torch.randint(10, size=(num_images, len(header))).tolist()
        self._create_txt(
            root, "list_bbox_celeba.txt", data, header=header, add_num_examples=True, add_image_id_to_header=True
        )

    def _create_landmarks_txt(self, root, num_images):
        header = ("lefteye_x", "rightmouth_y")
        data = torch.randint(10, size=(num_images, len(header))).tolist()
        self._create_txt(root, "list_landmarks_align_celeba.txt", data, header=header, add_num_examples=True)

    def _create_txt(self, root, name, data, header=None, add_num_examples=False, add_image_id_to_header=False):
        with open(pathlib.Path(root) / name, "w") as fh:
            if add_num_examples:
                fh.write(f"{len(data)}\n")

            if header:
                if add_image_id_to_header:
                    header = ("image_id", *header)
                fh.write(f"{' '.join(header)}\n")

            for idx, line in enumerate(data, 1):
                fh.write(f"{' '.join((f'{idx:06d}.jpg', *[str(value) for value in line]))}\n")

    def test_combined_targets(self):
        target_types = ["attr", "identity", "bbox", "landmarks"]

        individual_targets = []
        for target_type in target_types:
            with self.create_dataset(target_type=target_type) as (dataset, _):
                _, target = dataset[0]
                individual_targets.append(target)

        with self.create_dataset(target_type=target_types) as (dataset, _):
            _, combined_targets = dataset[0]

        actual = len(individual_targets)
        expected = len(combined_targets)
        assert (
            actual == expected
        ), "The number of the returned combined targets does not match the the number targets if requested "
        f"individually: {actual} != {expected}",

        for target_type, combined_target, individual_target in zip(target_types, combined_targets, individual_targets):
            with self.subTest(target_type=target_type):
                actual = type(combined_target)
                expected = type(individual_target)
                assert (
                    actual is expected
                ), "Type of the combined target does not match the type of the corresponding individual target: "
                f"{actual} is not {expected}",

    def test_no_target(self):
        with self.create_dataset(target_type=[]) as (dataset, _):
            _, target = dataset[0]

        assert target is None

    def test_attr_names(self):
        with self.create_dataset() as (dataset, info):
            assert tuple(dataset.attr_names) == info["attr_names"]

    def test_images_names_split(self):
        with self.create_dataset(split="all") as (dataset, _):
            all_imgs_names = set(dataset.filename)

        merged_imgs_names = set()
        for split in ["train", "valid", "test"]:
            with self.create_dataset(split=split) as (dataset, _):
                merged_imgs_names.update(dataset.filename)

        assert merged_imgs_names == all_imgs_names


class VOCSegmentationTestCase(datasets_utils.ImageDatasetTestCase):
    DATASET_CLASS = datasets.VOCSegmentation
    FEATURE_TYPES = (PIL.Image.Image, PIL.Image.Image)

    ADDITIONAL_CONFIGS = (
        *datasets_utils.combinations_grid(
            year=[f"20{year:02d}" for year in range(7, 13)], image_set=("train", "val", "trainval")
        ),
        dict(year="2007", image_set="test"),
        dict(year="2007-test", image_set="test"),
    )

    def inject_fake_data(self, tmpdir, config):
        year, is_test_set = (
            ("2007", True)
            if config["year"] == "2007-test" or config["image_set"] == "test"
            else (config["year"], False)
        )
        image_set = config["image_set"]

        base_dir = pathlib.Path(tmpdir)
        if year == "2011":
            base_dir /= "TrainVal"
        base_dir = base_dir / "VOCdevkit" / f"VOC{year}"
        os.makedirs(base_dir)

        num_images, num_images_per_image_set = self._create_image_set_files(base_dir, "ImageSets", is_test_set)
        datasets_utils.create_image_folder(base_dir, "JPEGImages", lambda idx: f"{idx:06d}.jpg", num_images)

        datasets_utils.create_image_folder(base_dir, "SegmentationClass", lambda idx: f"{idx:06d}.png", num_images)
        annotation = self._create_annotation_files(base_dir, "Annotations", num_images)

        return dict(num_examples=num_images_per_image_set[image_set], annotation=annotation)

    def _create_image_set_files(self, root, name, is_test_set):
        root = pathlib.Path(root) / name
        src = pathlib.Path(root) / "Main"
        os.makedirs(src, exist_ok=True)

        idcs = dict(train=(0, 1, 2), val=(3, 4), test=(5,))
        idcs["trainval"] = (*idcs["train"], *idcs["val"])

        for image_set in ("test",) if is_test_set else ("train", "val", "trainval"):
            self._create_image_set_file(src, image_set, idcs[image_set])

        shutil.copytree(src, root / "Segmentation")

        num_images = max(itertools.chain(*idcs.values())) + 1
        num_images_per_image_set = {image_set: len(idcs_) for image_set, idcs_ in idcs.items()}
        return num_images, num_images_per_image_set

    def _create_image_set_file(self, root, image_set, idcs):
        with open(pathlib.Path(root) / f"{image_set}.txt", "w") as fh:
            fh.writelines([f"{idx:06d}\n" for idx in idcs])

    def _create_annotation_files(self, root, name, num_images):
        root = pathlib.Path(root) / name
        os.makedirs(root)

        for idx in range(num_images):
            annotation = self._create_annotation_file(root, f"{idx:06d}.xml")

        return annotation

    def _create_annotation_file(self, root, name):
        def add_child(parent, name, text=None):
            child = ET.SubElement(parent, name)
            child.text = text
            return child

        def add_name(obj, name="dog"):
            add_child(obj, "name", name)
            return name

        def add_bndbox(obj, bndbox=None):
            if bndbox is None:
                bndbox = {"xmin": "1", "xmax": "2", "ymin": "3", "ymax": "4"}

            obj = add_child(obj, "bndbox")
            for name, text in bndbox.items():
                add_child(obj, name, text)

            return bndbox

        annotation = ET.Element("annotation")
        obj = add_child(annotation, "object")
        data = dict(name=add_name(obj), bndbox=add_bndbox(obj))

        with open(pathlib.Path(root) / name, "wb") as fh:
            fh.write(ET.tostring(annotation))

        return data


class VOCDetectionTestCase(VOCSegmentationTestCase):
    DATASET_CLASS = datasets.VOCDetection
    FEATURE_TYPES = (PIL.Image.Image, dict)

    def test_annotations(self):
        with self.create_dataset() as (dataset, info):
            _, target = dataset[0]

            assert "annotation" in target
            annotation = target["annotation"]

            assert "object" in annotation
            objects = annotation["object"]

            assert len(objects) == 1
            object = objects[0]

            assert object == info["annotation"]


class CocoDetectionTestCase(datasets_utils.ImageDatasetTestCase):
    DATASET_CLASS = datasets.CocoDetection
    FEATURE_TYPES = (PIL.Image.Image, list)

    REQUIRED_PACKAGES = ("pycocotools",)

    _IMAGE_FOLDER = "images"
    _ANNOTATIONS_FOLDER = "annotations"
    _ANNOTATIONS_FILE = "annotations.json"

    def dataset_args(self, tmpdir, config):
        tmpdir = pathlib.Path(tmpdir)
        root = tmpdir / self._IMAGE_FOLDER
        annotation_file = tmpdir / self._ANNOTATIONS_FOLDER / self._ANNOTATIONS_FILE
        return root, annotation_file

    def inject_fake_data(self, tmpdir, config):
        tmpdir = pathlib.Path(tmpdir)

        num_images = 3
        num_annotations_per_image = 2

        files = datasets_utils.create_image_folder(
            tmpdir, name=self._IMAGE_FOLDER, file_name_fn=lambda idx: f"{idx:012d}.jpg", num_examples=num_images
        )
        file_names = [file.relative_to(tmpdir / self._IMAGE_FOLDER) for file in files]

        annotation_folder = tmpdir / self._ANNOTATIONS_FOLDER
        os.makedirs(annotation_folder)
        info = self._create_annotation_file(
            annotation_folder, self._ANNOTATIONS_FILE, file_names, num_annotations_per_image
        )

        info["num_examples"] = num_images
        return info

    def _create_annotation_file(self, root, name, file_names, num_annotations_per_image):
        image_ids = [int(file_name.stem) for file_name in file_names]
        images = [dict(file_name=str(file_name), id=id) for file_name, id in zip(file_names, image_ids)]

        annotations, info = self._create_annotations(image_ids, num_annotations_per_image)
        self._create_json(root, name, dict(images=images, annotations=annotations))

        return info

    def _create_annotations(self, image_ids, num_annotations_per_image):
        annotations = datasets_utils.combinations_grid(
            image_id=image_ids, bbox=([1.0, 2.0, 3.0, 4.0],) * num_annotations_per_image
        )
        for id, annotation in enumerate(annotations):
            annotation["id"] = id
        return annotations, dict()

    def _create_json(self, root, name, content):
        file = pathlib.Path(root) / name
        with open(file, "w") as fh:
            json.dump(content, fh)
        return file


class CocoCaptionsTestCase(CocoDetectionTestCase):
    DATASET_CLASS = datasets.CocoCaptions

    def _create_annotations(self, image_ids, num_annotations_per_image):
        captions = [str(idx) for idx in range(num_annotations_per_image)]
        annotations = datasets_utils.combinations_grid(image_id=image_ids, caption=captions)
        for id, annotation in enumerate(annotations):
            annotation["id"] = id
        return annotations, dict(captions=captions)

    def test_captions(self):
        with self.create_dataset() as (dataset, info):
            _, captions = dataset[0]
            assert tuple(captions) == tuple(info["captions"])


class UCF101TestCase(datasets_utils.VideoDatasetTestCase):
    DATASET_CLASS = datasets.UCF101

    ADDITIONAL_CONFIGS = datasets_utils.combinations_grid(fold=(1, 2, 3), train=(True, False))

    _VIDEO_FOLDER = "videos"
    _ANNOTATIONS_FOLDER = "annotations"

    def dataset_args(self, tmpdir, config):
        tmpdir = pathlib.Path(tmpdir)
        root = tmpdir / self._VIDEO_FOLDER
        annotation_path = tmpdir / self._ANNOTATIONS_FOLDER
        return root, annotation_path

    def inject_fake_data(self, tmpdir, config):
        tmpdir = pathlib.Path(tmpdir)

        video_folder = tmpdir / self._VIDEO_FOLDER
        os.makedirs(video_folder)
        video_files = self._create_videos(video_folder)

        annotations_folder = tmpdir / self._ANNOTATIONS_FOLDER
        os.makedirs(annotations_folder)
        num_examples = self._create_annotation_files(annotations_folder, video_files, config["fold"], config["train"])

        return num_examples

    def _create_videos(self, root, num_examples_per_class=3):
        def file_name_fn(cls, idx, clips_per_group=2):
            return f"v_{cls}_g{(idx // clips_per_group) + 1:02d}_c{(idx % clips_per_group) + 1:02d}.avi"

        video_files = [
            datasets_utils.create_video_folder(root, cls, lambda idx: file_name_fn(cls, idx), num_examples_per_class)
            for cls in ("ApplyEyeMakeup", "YoYo")
        ]
        return [path.relative_to(root) for path in itertools.chain(*video_files)]

    def _create_annotation_files(self, root, video_files, fold, train):
        current_videos = random.sample(video_files, random.randrange(1, len(video_files) - 1))
        current_annotation = self._annotation_file_name(fold, train)
        self._create_annotation_file(root, current_annotation, current_videos)

        other_videos = set(video_files) - set(current_videos)
        other_annotations = [
            self._annotation_file_name(fold, train) for fold, train in itertools.product((1, 2, 3), (True, False))
        ]
        other_annotations.remove(current_annotation)
        for name in other_annotations:
            self._create_annotation_file(root, name, other_videos)

        return len(current_videos)

    def _annotation_file_name(self, fold, train):
        return f"{'train' if train else 'test'}list{fold:02d}.txt"

    def _create_annotation_file(self, root, name, video_files):
        with open(pathlib.Path(root) / name, "w") as fh:
            fh.writelines(f"{file}\n" for file in sorted(video_files))


class LSUNTestCase(datasets_utils.ImageDatasetTestCase):
    DATASET_CLASS = datasets.LSUN

    REQUIRED_PACKAGES = ("lmdb",)
    ADDITIONAL_CONFIGS = datasets_utils.combinations_grid(
        classes=("train", "test", "val", ["bedroom_train", "church_outdoor_train"])
    )

    _CATEGORIES = (
        "bedroom",
        "bridge",
        "church_outdoor",
        "classroom",
        "conference_room",
        "dining_room",
        "kitchen",
        "living_room",
        "restaurant",
        "tower",
    )

    def inject_fake_data(self, tmpdir, config):
        root = pathlib.Path(tmpdir)

        num_images = 0
        for cls in self._parse_classes(config["classes"]):
            num_images += self._create_lmdb(root, cls)

        return num_images

    @contextlib.contextmanager
    def create_dataset(self, *args, **kwargs):
        with super().create_dataset(*args, **kwargs) as output:
            yield output
            # Currently datasets.LSUN caches the keys in the current directory rather than in the root directory. Thus,
            # this creates a number of _cache_* files in the current directory that will not be removed together
            # with the temporary directory
            for file in os.listdir(os.getcwd()):
                if file.startswith("_cache_"):
                    try:
                        os.remove(file)
                    except FileNotFoundError:
                        # When the same test is run in parallel (in fb internal tests), a thread may remove another
                        # thread's file. We should be able to remove the try/except when
                        # https://github.com/pytorch/vision/issues/825 is fixed.
                        pass

    def _parse_classes(self, classes):
        if not isinstance(classes, str):
            return classes

        split = classes
        if split == "test":
            return [split]

        return [f"{category}_{split}" for category in self._CATEGORIES]

    def _create_lmdb(self, root, cls):
        lmdb = datasets_utils.lazy_importer.lmdb
        hexdigits_lowercase = string.digits + string.ascii_lowercase[:6]

        folder = f"{cls}_lmdb"

        num_images = torch.randint(1, 4, size=()).item()
        format = "png"
        files = datasets_utils.create_image_folder(root, folder, lambda idx: f"{idx}.{format}", num_images)

        with lmdb.open(str(root / folder)) as env, env.begin(write=True) as txn:
            for file in files:
                key = "".join(random.choice(hexdigits_lowercase) for _ in range(40)).encode()

                buffer = io.BytesIO()
                PIL.Image.open(file).save(buffer, format)
                buffer.seek(0)
                value = buffer.read()

                txn.put(key, value)

                os.remove(file)

        return num_images

    def test_not_found_or_corrupted(self):
        # LSUN does not raise built-in exception, but a custom one. It is expressive enough to not 'cast' it to
        # RuntimeError or FileNotFoundError that are normally checked by this test.
        with pytest.raises(datasets_utils.lazy_importer.lmdb.Error):
            super().test_not_found_or_corrupted()


class KineticsTestCase(datasets_utils.VideoDatasetTestCase):
    DATASET_CLASS = datasets.Kinetics
    ADDITIONAL_CONFIGS = datasets_utils.combinations_grid(split=("train", "val"), num_classes=("400", "600", "700"))

    def inject_fake_data(self, tmpdir, config):
        classes = ("Abseiling", "Zumba")
        num_videos_per_class = 2
        tmpdir = pathlib.Path(tmpdir) / config["split"]
        digits = string.ascii_letters + string.digits + "-_"
        for cls in classes:
            datasets_utils.create_video_folder(
                tmpdir,
                cls,
                lambda _: f"{datasets_utils.create_random_string(11, digits)}.mp4",
                num_videos_per_class,
            )
        return num_videos_per_class * len(classes)


class Kinetics400TestCase(datasets_utils.VideoDatasetTestCase):
    DATASET_CLASS = datasets.Kinetics400

    def inject_fake_data(self, tmpdir, config):
        classes = ("Abseiling", "Zumba")
        num_videos_per_class = 2

        digits = string.ascii_letters + string.digits + "-_"
        for cls in classes:
            datasets_utils.create_video_folder(
                tmpdir,
                cls,
                lambda _: f"{datasets_utils.create_random_string(11, digits)}.avi",
                num_videos_per_class,
            )

        return num_videos_per_class * len(classes)


class HMDB51TestCase(datasets_utils.VideoDatasetTestCase):
    DATASET_CLASS = datasets.HMDB51

    ADDITIONAL_CONFIGS = datasets_utils.combinations_grid(fold=(1, 2, 3), train=(True, False))

    _VIDEO_FOLDER = "videos"
    _SPLITS_FOLDER = "splits"
    _CLASSES = ("brush_hair", "wave")

    def dataset_args(self, tmpdir, config):
        tmpdir = pathlib.Path(tmpdir)
        root = tmpdir / self._VIDEO_FOLDER
        annotation_path = tmpdir / self._SPLITS_FOLDER
        return root, annotation_path

    def inject_fake_data(self, tmpdir, config):
        tmpdir = pathlib.Path(tmpdir)

        video_folder = tmpdir / self._VIDEO_FOLDER
        os.makedirs(video_folder)
        video_files = self._create_videos(video_folder)

        splits_folder = tmpdir / self._SPLITS_FOLDER
        os.makedirs(splits_folder)
        num_examples = self._create_split_files(splits_folder, video_files, config["fold"], config["train"])

        return num_examples

    def _create_videos(self, root, num_examples_per_class=3):
        def file_name_fn(cls, idx, clips_per_group=2):
            return f"{cls}_{(idx // clips_per_group) + 1:d}_{(idx % clips_per_group) + 1:d}.avi"

        return [
            (
                cls,
                datasets_utils.create_video_folder(
                    root,
                    cls,
                    lambda idx: file_name_fn(cls, idx),
                    num_examples_per_class,
                ),
            )
            for cls in self._CLASSES
        ]

    def _create_split_files(self, root, video_files, fold, train):
        num_videos = num_train_videos = 0

        for cls, videos in video_files:
            num_videos += len(videos)

            train_videos = set(random.sample(videos, random.randrange(1, len(videos) - 1)))
            num_train_videos += len(train_videos)

            with open(pathlib.Path(root) / f"{cls}_test_split{fold}.txt", "w") as fh:
                fh.writelines(f"{file.name} {1 if file in train_videos else 2}\n" for file in videos)

        return num_train_videos if train else (num_videos - num_train_videos)


class OmniglotTestCase(datasets_utils.ImageDatasetTestCase):
    DATASET_CLASS = datasets.Omniglot

    ADDITIONAL_CONFIGS = datasets_utils.combinations_grid(background=(True, False))

    def inject_fake_data(self, tmpdir, config):
        target_folder = (
            pathlib.Path(tmpdir) / "omniglot-py" / f"images_{'background' if config['background'] else 'evaluation'}"
        )
        os.makedirs(target_folder)

        num_images = 0
        for name in ("Alphabet_of_the_Magi", "Tifinagh"):
            num_images += self._create_alphabet_folder(target_folder, name)

        return num_images

    def _create_alphabet_folder(self, root, name):
        num_images_total = 0
        for idx in range(torch.randint(1, 4, size=()).item()):
            num_images = torch.randint(1, 4, size=()).item()
            num_images_total += num_images

            datasets_utils.create_image_folder(
                root / name, f"character{idx:02d}", lambda image_idx: f"{image_idx:02d}.png", num_images
            )

        return num_images_total


class SBUTestCase(datasets_utils.ImageDatasetTestCase):
    DATASET_CLASS = datasets.SBU
    FEATURE_TYPES = (PIL.Image.Image, str)

    def inject_fake_data(self, tmpdir, config):
        num_images = 3

        dataset_folder = pathlib.Path(tmpdir) / "dataset"
        images = datasets_utils.create_image_folder(tmpdir, "dataset", self._create_file_name, num_images)

        self._create_urls_txt(dataset_folder, images)
        self._create_captions_txt(dataset_folder, num_images)

        return num_images

    def _create_file_name(self, idx):
        part1 = datasets_utils.create_random_string(10, string.digits)
        part2 = datasets_utils.create_random_string(10, string.ascii_lowercase, string.digits[:6])
        return f"{part1}_{part2}.jpg"

    def _create_urls_txt(self, root, images):
        with open(root / "SBU_captioned_photo_dataset_urls.txt", "w") as fh:
            for image in images:
                fh.write(
                    f"http://static.flickr.com/{datasets_utils.create_random_string(4, string.digits)}/{image.name}\n"
                )

    def _create_captions_txt(self, root, num_images):
        with open(root / "SBU_captioned_photo_dataset_captions.txt", "w") as fh:
            for _ in range(num_images):
                fh.write(f"{datasets_utils.create_random_string(10)}\n")


class SEMEIONTestCase(datasets_utils.ImageDatasetTestCase):
    DATASET_CLASS = datasets.SEMEION

    def inject_fake_data(self, tmpdir, config):
        num_images = 3

        images = torch.rand(num_images, 256)
        labels = F.one_hot(torch.randint(10, size=(num_images,)))
        with open(pathlib.Path(tmpdir) / "semeion.data", "w") as fh:
            for image, one_hot_labels in zip(images, labels):
                image_columns = " ".join([f"{pixel.item():.4f}" for pixel in image])
                labels_columns = " ".join([str(label.item()) for label in one_hot_labels])
                fh.write(f"{image_columns} {labels_columns}\n")

        return num_images


class USPSTestCase(datasets_utils.ImageDatasetTestCase):
    DATASET_CLASS = datasets.USPS

    ADDITIONAL_CONFIGS = datasets_utils.combinations_grid(train=(True, False))

    def inject_fake_data(self, tmpdir, config):
        num_images = 2 if config["train"] else 1

        images = torch.rand(num_images, 256) * 2 - 1
        labels = torch.randint(1, 11, size=(num_images,))

        with bz2.open(pathlib.Path(tmpdir) / f"usps{'.t' if not config['train'] else ''}.bz2", "w") as fh:
            for image, label in zip(images, labels):
                line = " ".join((str(label.item()), *[f"{idx}:{pixel:.6f}" for idx, pixel in enumerate(image, 1)]))
                fh.write(f"{line}\n".encode())

        return num_images


class SBDatasetTestCase(datasets_utils.ImageDatasetTestCase):
    DATASET_CLASS = datasets.SBDataset
    FEATURE_TYPES = (PIL.Image.Image, (np.ndarray, PIL.Image.Image))

    REQUIRED_PACKAGES = ("scipy.io", "scipy.sparse")

    ADDITIONAL_CONFIGS = datasets_utils.combinations_grid(
        image_set=("train", "val", "train_noval"), mode=("boundaries", "segmentation")
    )

    _NUM_CLASSES = 20

    def inject_fake_data(self, tmpdir, config):
        num_images, num_images_per_image_set = self._create_split_files(tmpdir)

        sizes = self._create_target_folder(tmpdir, "cls", num_images)

        datasets_utils.create_image_folder(
            tmpdir, "img", lambda idx: f"{self._file_stem(idx)}.jpg", num_images, size=lambda idx: sizes[idx]
        )

        return num_images_per_image_set[config["image_set"]]

    def _create_split_files(self, root):
        root = pathlib.Path(root)

        splits = dict(train=(0, 1, 2), train_noval=(0, 2), val=(3,))

        for split, idcs in splits.items():
            self._create_split_file(root, split, idcs)

        num_images = max(itertools.chain(*splits.values())) + 1
        num_images_per_split = {split: len(idcs) for split, idcs in splits.items()}
        return num_images, num_images_per_split

    def _create_split_file(self, root, name, idcs):
        with open(root / f"{name}.txt", "w") as fh:
            fh.writelines(f"{self._file_stem(idx)}\n" for idx in idcs)

    def _create_target_folder(self, root, name, num_images):
        io = datasets_utils.lazy_importer.scipy.io

        target_folder = pathlib.Path(root) / name
        os.makedirs(target_folder)

        sizes = [torch.randint(1, 4, size=(2,)).tolist() for _ in range(num_images)]
        for idx, size in enumerate(sizes):
            content = dict(
                GTcls=dict(Boundaries=self._create_boundaries(size), Segmentation=self._create_segmentation(size))
            )
            io.savemat(target_folder / f"{self._file_stem(idx)}.mat", content)

        return sizes

    def _create_boundaries(self, size):
        sparse = datasets_utils.lazy_importer.scipy.sparse
        return [
            [sparse.csc_matrix(torch.randint(0, 2, size=size, dtype=torch.uint8).numpy())]
            for _ in range(self._NUM_CLASSES)
        ]

    def _create_segmentation(self, size):
        return torch.randint(0, self._NUM_CLASSES + 1, size=size, dtype=torch.uint8).numpy()

    def _file_stem(self, idx):
        return f"2008_{idx:06d}"


class FakeDataTestCase(datasets_utils.ImageDatasetTestCase):
    DATASET_CLASS = datasets.FakeData
    FEATURE_TYPES = (PIL.Image.Image, int)

    def dataset_args(self, tmpdir, config):
        return ()

    def inject_fake_data(self, tmpdir, config):
        return config["size"]

    def test_not_found_or_corrupted(self):
        self.skipTest("The data is generated at creation and thus cannot be non-existent or corrupted.")


class PhotoTourTestCase(datasets_utils.ImageDatasetTestCase):
    DATASET_CLASS = datasets.PhotoTour

    # The PhotoTour dataset returns examples with different features with respect to the 'train' parameter. Thus,
    # we overwrite 'FEATURE_TYPES' with a dummy value to satisfy the initial checks of the base class. Furthermore, we
    # overwrite the 'test_feature_types()' method to select the correct feature types before the test is run.
    FEATURE_TYPES = ()
    _TRAIN_FEATURE_TYPES = (torch.Tensor,)
    _TEST_FEATURE_TYPES = (torch.Tensor, torch.Tensor, torch.Tensor)

    datasets_utils.combinations_grid(train=(True, False))

    _NAME = "liberty"

    def dataset_args(self, tmpdir, config):
        return tmpdir, self._NAME

    def inject_fake_data(self, tmpdir, config):
        tmpdir = pathlib.Path(tmpdir)

        # In contrast to the original data, the fake images injected here comprise only a single patch. Thus,
        # num_images == num_patches.
        num_patches = 5

        image_files = self._create_images(tmpdir, self._NAME, num_patches)
        point_ids, info_file = self._create_info_file(tmpdir / self._NAME, num_patches)
        num_matches, matches_file = self._create_matches_file(tmpdir / self._NAME, num_patches, point_ids)

        self._create_archive(tmpdir, self._NAME, *image_files, info_file, matches_file)

        return num_patches if config["train"] else num_matches

    def _create_images(self, root, name, num_images):
        # The images in the PhotoTour dataset comprises of multiple grayscale patches of 64 x 64 pixels. Thus, the
        # smallest fake image is 64 x 64 pixels and comprises a single patch.
        return datasets_utils.create_image_folder(
            root, name, lambda idx: f"patches{idx:04d}.bmp", num_images, size=(1, 64, 64)
        )

    def _create_info_file(self, root, num_images):
        point_ids = torch.randint(num_images, size=(num_images,)).tolist()

        file = root / "info.txt"
        with open(file, "w") as fh:
            fh.writelines([f"{point_id} 0\n" for point_id in point_ids])

        return point_ids, file

    def _create_matches_file(self, root, num_patches, point_ids):
        lines = [
            f"{patch_id1} {point_ids[patch_id1]} 0 {patch_id2} {point_ids[patch_id2]} 0\n"
            for patch_id1, patch_id2 in itertools.combinations(range(num_patches), 2)
        ]

        file = root / "m50_100000_100000_0.txt"
        with open(file, "w") as fh:
            fh.writelines(lines)

        return len(lines), file

    def _create_archive(self, root, name, *files):
        archive = root / f"{name}.zip"
        with zipfile.ZipFile(archive, "w") as zip:
            for file in files:
                zip.write(file, arcname=file.relative_to(root))

        return archive

    @datasets_utils.test_all_configs
    def test_feature_types(self, config):
        feature_types = self.FEATURE_TYPES
        self.FEATURE_TYPES = self._TRAIN_FEATURE_TYPES if config["train"] else self._TEST_FEATURE_TYPES
        try:
            super().test_feature_types.__wrapped__(self, config)
        finally:
            self.FEATURE_TYPES = feature_types


class Flickr8kTestCase(datasets_utils.ImageDatasetTestCase):
    DATASET_CLASS = datasets.Flickr8k

    FEATURE_TYPES = (PIL.Image.Image, list)

    _IMAGES_FOLDER = "images"
    _ANNOTATIONS_FILE = "captions.html"

    def dataset_args(self, tmpdir, config):
        tmpdir = pathlib.Path(tmpdir)
        root = tmpdir / self._IMAGES_FOLDER
        ann_file = tmpdir / self._ANNOTATIONS_FILE
        return str(root), str(ann_file)

    def inject_fake_data(self, tmpdir, config):
        num_images = 3
        num_captions_per_image = 3

        tmpdir = pathlib.Path(tmpdir)

        images = self._create_images(tmpdir, self._IMAGES_FOLDER, num_images)
        self._create_annotations_file(tmpdir, self._ANNOTATIONS_FILE, images, num_captions_per_image)

        return dict(num_examples=num_images, captions=self._create_captions(num_captions_per_image))

    def _create_images(self, root, name, num_images):
        return datasets_utils.create_image_folder(root, name, self._image_file_name, num_images)

    def _image_file_name(self, idx):
        id = datasets_utils.create_random_string(10, string.digits)
        checksum = datasets_utils.create_random_string(10, string.digits, string.ascii_lowercase[:6])
        size = datasets_utils.create_random_string(1, "qwcko")
        return f"{id}_{checksum}_{size}.jpg"

    def _create_annotations_file(self, root, name, images, num_captions_per_image):
        with open(root / name, "w") as fh:
            fh.write("<table>")
            for image in (None, *images):
                self._add_image(fh, image, num_captions_per_image)
            fh.write("</table>")

    def _add_image(self, fh, image, num_captions_per_image):
        fh.write("<tr>")
        self._add_image_header(fh, image)
        fh.write("</tr><tr><td><ul>")
        self._add_image_captions(fh, num_captions_per_image)
        fh.write("</ul></td></tr>")

    def _add_image_header(self, fh, image=None):
        if image:
            url = f"http://www.flickr.com/photos/user/{image.name.split('_')[0]}/"
            data = f'<a href="{url}">{url}</a>'
        else:
            data = "Image Not Found"
        fh.write(f"<td>{data}</td>")

    def _add_image_captions(self, fh, num_captions_per_image):
        for caption in self._create_captions(num_captions_per_image):
            fh.write(f"<li>{caption}")

    def _create_captions(self, num_captions_per_image):
        return [str(idx) for idx in range(num_captions_per_image)]

    def test_captions(self):
        with self.create_dataset() as (dataset, info):
            _, captions = dataset[0]
            assert len(captions) == len(info["captions"])
            assert all([a == b for a, b in zip(captions, info["captions"])])


class Flickr30kTestCase(Flickr8kTestCase):
    DATASET_CLASS = datasets.Flickr30k

    FEATURE_TYPES = (PIL.Image.Image, list)

    _ANNOTATIONS_FILE = "captions.token"

    def _image_file_name(self, idx):
        return f"{idx}.jpg"

    def _create_annotations_file(self, root, name, images, num_captions_per_image):
        with open(root / name, "w") as fh:
            for image, (idx, caption) in itertools.product(
                images, enumerate(self._create_captions(num_captions_per_image))
            ):
                fh.write(f"{image.name}#{idx}\t{caption}\n")


class MNISTTestCase(datasets_utils.ImageDatasetTestCase):
    DATASET_CLASS = datasets.MNIST

    ADDITIONAL_CONFIGS = datasets_utils.combinations_grid(train=(True, False))

    _MAGIC_DTYPES = {
        torch.uint8: 8,
        torch.int8: 9,
        torch.int16: 11,
        torch.int32: 12,
        torch.float32: 13,
        torch.float64: 14,
    }

    _IMAGES_SIZE = (28, 28)
    _IMAGES_DTYPE = torch.uint8

    _LABELS_SIZE = ()
    _LABELS_DTYPE = torch.uint8

    def inject_fake_data(self, tmpdir, config):
        raw_dir = pathlib.Path(tmpdir) / self.DATASET_CLASS.__name__ / "raw"
        os.makedirs(raw_dir, exist_ok=True)

        num_images = self._num_images(config)
        self._create_binary_file(
            raw_dir, self._images_file(config), (num_images, *self._IMAGES_SIZE), self._IMAGES_DTYPE
        )
        self._create_binary_file(
            raw_dir, self._labels_file(config), (num_images, *self._LABELS_SIZE), self._LABELS_DTYPE
        )
        return num_images

    def _num_images(self, config):
        return 2 if config["train"] else 1

    def _images_file(self, config):
        return f"{self._prefix(config)}-images-idx3-ubyte"

    def _labels_file(self, config):
        return f"{self._prefix(config)}-labels-idx1-ubyte"

    def _prefix(self, config):
        return "train" if config["train"] else "t10k"

    def _create_binary_file(self, root, filename, size, dtype):
        with open(pathlib.Path(root) / filename, "wb") as fh:
            for meta in (self._magic(dtype, len(size)), *size):
                fh.write(self._encode(meta))

            # If ever an MNIST variant is added that uses floating point data, this should be adapted.
            data = torch.randint(0, torch.iinfo(dtype).max + 1, size, dtype=dtype)
            fh.write(data.numpy().tobytes())

    def _magic(self, dtype, dims):
        return self._MAGIC_DTYPES[dtype] * 256 + dims

    def _encode(self, v):
        return torch.tensor(v, dtype=torch.int32).numpy().tobytes()[::-1]


class FashionMNISTTestCase(MNISTTestCase):
    DATASET_CLASS = datasets.FashionMNIST


class KMNISTTestCase(MNISTTestCase):
    DATASET_CLASS = datasets.KMNIST


class EMNISTTestCase(MNISTTestCase):
    DATASET_CLASS = datasets.EMNIST

    DEFAULT_CONFIG = dict(split="byclass")
    ADDITIONAL_CONFIGS = datasets_utils.combinations_grid(
        split=("byclass", "bymerge", "balanced", "letters", "digits", "mnist"), train=(True, False)
    )

    def _prefix(self, config):
        return f"emnist-{config['split']}-{'train' if config['train'] else 'test'}"


class QMNISTTestCase(MNISTTestCase):
    DATASET_CLASS = datasets.QMNIST

    ADDITIONAL_CONFIGS = datasets_utils.combinations_grid(what=("train", "test", "test10k", "nist"))

    _LABELS_SIZE = (8,)
    _LABELS_DTYPE = torch.int32

    def _num_images(self, config):
        if config["what"] == "nist":
            return 3
        elif config["what"] == "train":
            return 2
        elif config["what"] == "test50k":
            # The split 'test50k' is defined as the last 50k images beginning at index 10000. Thus, we need to create
            # more than 10000 images for the dataset to not be empty. Since this takes significantly longer than the
            # creation of all other splits, this is excluded from the 'ADDITIONAL_CONFIGS' and is tested only once in
            # 'test_num_examples_test50k'.
            return 10001
        else:
            return 1

    def _labels_file(self, config):
        return f"{self._prefix(config)}-labels-idx2-int"

    def _prefix(self, config):
        if config["what"] == "nist":
            return "xnist"

        if config["what"] is None:
            what = "train" if config["train"] else "test"
        elif config["what"].startswith("test"):
            what = "test"
        else:
            what = config["what"]

        return f"qmnist-{what}"

    def test_num_examples_test50k(self):
        with self.create_dataset(what="test50k") as (dataset, info):
            # Since the split 'test50k' selects all images beginning from the index 10000, we subtract the number of
            # created examples by this.
            assert len(dataset) == info["num_examples"] - 10000


class DatasetFolderTestCase(datasets_utils.ImageDatasetTestCase):
    DATASET_CLASS = datasets.DatasetFolder

    # The dataset has no fixed return type since it is defined by the loader parameter. For testing, we use a loader
    # that simply returns the path as type 'str' instead of loading anything. See the 'dataset_args()' method.
    FEATURE_TYPES = (str, int)

    _IMAGE_EXTENSIONS = ("jpg", "png")
    _VIDEO_EXTENSIONS = ("avi", "mp4")
    _EXTENSIONS = (*_IMAGE_EXTENSIONS, *_VIDEO_EXTENSIONS)

    # DatasetFolder has two mutually exclusive parameters: 'extensions' and 'is_valid_file'. One of both is required.
    # We only iterate over different 'extensions' here and handle the tests for 'is_valid_file' in the
    # 'test_is_valid_file()' method.
    DEFAULT_CONFIG = dict(extensions=_EXTENSIONS)
    ADDITIONAL_CONFIGS = (
        *datasets_utils.combinations_grid(extensions=[(ext,) for ext in _IMAGE_EXTENSIONS]),
        dict(extensions=_IMAGE_EXTENSIONS),
        *datasets_utils.combinations_grid(extensions=[(ext,) for ext in _VIDEO_EXTENSIONS]),
        dict(extensions=_VIDEO_EXTENSIONS),
    )

    def dataset_args(self, tmpdir, config):
        return tmpdir, lambda x: x

    def inject_fake_data(self, tmpdir, config):
        extensions = config["extensions"] or self._is_valid_file_to_extensions(config["is_valid_file"])

        num_examples_total = 0
        classes = []
        for ext, cls in zip(self._EXTENSIONS, string.ascii_letters):
            if ext not in extensions:
                continue

            create_example_folder = (
                datasets_utils.create_image_folder
                if ext in self._IMAGE_EXTENSIONS
                else datasets_utils.create_video_folder
            )

            num_examples = torch.randint(1, 3, size=()).item()
            create_example_folder(tmpdir, cls, lambda idx: self._file_name_fn(cls, ext, idx), num_examples)

            num_examples_total += num_examples
            classes.append(cls)

        return dict(num_examples=num_examples_total, classes=classes)

    def _file_name_fn(self, cls, ext, idx):
        return f"{cls}_{idx}.{ext}"

    def _is_valid_file_to_extensions(self, is_valid_file):
        return {ext for ext in self._EXTENSIONS if is_valid_file(f"foo.{ext}")}

    @datasets_utils.test_all_configs
    def test_is_valid_file(self, config):
        extensions = config.pop("extensions")
        # We need to explicitly pass extensions=None here or otherwise it would be filled by the value from the
        # DEFAULT_CONFIG.
        with self.create_dataset(
            config, extensions=None, is_valid_file=lambda file: pathlib.Path(file).suffix[1:] in extensions
        ) as (dataset, info):
            assert len(dataset) == info["num_examples"]

    @datasets_utils.test_all_configs
    def test_classes(self, config):
        with self.create_dataset(config) as (dataset, info):
            assert len(dataset.classes) == len(info["classes"])
            assert all([a == b for a, b in zip(dataset.classes, info["classes"])])


class ImageFolderTestCase(datasets_utils.ImageDatasetTestCase):
    DATASET_CLASS = datasets.ImageFolder

    def inject_fake_data(self, tmpdir, config):
        num_examples_total = 0
        classes = ("a", "b")
        for cls in classes:
            num_examples = torch.randint(1, 3, size=()).item()
            num_examples_total += num_examples

            datasets_utils.create_image_folder(tmpdir, cls, lambda idx: f"{cls}_{idx}.png", num_examples)

        return dict(num_examples=num_examples_total, classes=classes)

    @datasets_utils.test_all_configs
    def test_classes(self, config):
        with self.create_dataset(config) as (dataset, info):
            assert len(dataset.classes) == len(info["classes"])
            assert all([a == b for a, b in zip(dataset.classes, info["classes"])])


class KittiTestCase(datasets_utils.ImageDatasetTestCase):
    DATASET_CLASS = datasets.Kitti
    FEATURE_TYPES = (PIL.Image.Image, (list, type(None)))  # test split returns None as target
    ADDITIONAL_CONFIGS = datasets_utils.combinations_grid(train=(True, False))

    def inject_fake_data(self, tmpdir, config):
        kitti_dir = os.path.join(tmpdir, "Kitti", "raw")
        os.makedirs(kitti_dir)

        split_to_num_examples = {
            True: 1,
            False: 2,
        }

        # We need to create all folders(training and testing).
        for is_training in (True, False):
            num_examples = split_to_num_examples[is_training]

            datasets_utils.create_image_folder(
                root=kitti_dir,
                name=os.path.join("training" if is_training else "testing", "image_2"),
                file_name_fn=lambda image_idx: f"{image_idx:06d}.png",
                num_examples=num_examples,
            )
            if is_training:
                for image_idx in range(num_examples):
                    target_file_dir = os.path.join(kitti_dir, "training", "label_2")
                    os.makedirs(target_file_dir)
                    target_file_name = os.path.join(target_file_dir, f"{image_idx:06d}.txt")
                    target_contents = "Pedestrian 0.00 0 -0.20 712.40 143.00 810.73 307.92 1.89 0.48 1.20 1.84 1.47 8.41 0.01\n"  # noqa
                    with open(target_file_name, "w") as target_file:
                        target_file.write(target_contents)

        return split_to_num_examples[config["train"]]


class SvhnTestCase(datasets_utils.ImageDatasetTestCase):
    DATASET_CLASS = datasets.SVHN
    REQUIRED_PACKAGES = ("scipy",)
    ADDITIONAL_CONFIGS = datasets_utils.combinations_grid(split=("train", "test", "extra"))

    def inject_fake_data(self, tmpdir, config):
        import scipy.io as sio

        split = config["split"]
        num_examples = {
            "train": 2,
            "test": 3,
            "extra": 4,
        }.get(split)

        file = f"{split}_32x32.mat"
        images = np.zeros((32, 32, 3, num_examples), dtype=np.uint8)
        targets = np.zeros((num_examples,), dtype=np.uint8)
        sio.savemat(os.path.join(tmpdir, file), {"X": images, "y": targets})
        return num_examples


class Places365TestCase(datasets_utils.ImageDatasetTestCase):
    DATASET_CLASS = datasets.Places365
    ADDITIONAL_CONFIGS = datasets_utils.combinations_grid(
        split=("train-standard", "train-challenge", "val"),
        small=(False, True),
    )
    _CATEGORIES = "categories_places365.txt"
    # {split: file}
    _FILE_LISTS = {
        "train-standard": "places365_train_standard.txt",
        "train-challenge": "places365_train_challenge.txt",
        "val": "places365_val.txt",
    }
    # {(split, small): folder_name}
    _IMAGES = {
        ("train-standard", False): "data_large_standard",
        ("train-challenge", False): "data_large_challenge",
        ("val", False): "val_large",
        ("train-standard", True): "data_256_standard",
        ("train-challenge", True): "data_256_challenge",
        ("val", True): "val_256",
    }
    # (class, idx)
    _CATEGORIES_CONTENT = (
        ("/a/airfield", 0),
        ("/a/apartment_building/outdoor", 8),
        ("/b/badlands", 30),
    )
    # (file, idx)
    _FILE_LIST_CONTENT = (
        ("Places365_val_00000001.png", 0),
        *((f"{category}/Places365_train_00000001.png", idx) for category, idx in _CATEGORIES_CONTENT),
    )

    @staticmethod
    def _make_txt(root, name, seq):
        file = os.path.join(root, name)
        with open(file, "w") as fh:
            for text, idx in seq:
                fh.write(f"{text} {idx}\n")

    @staticmethod
    def _make_categories_txt(root, name):
        Places365TestCase._make_txt(root, name, Places365TestCase._CATEGORIES_CONTENT)

    @staticmethod
    def _make_file_list_txt(root, name):
        Places365TestCase._make_txt(root, name, Places365TestCase._FILE_LIST_CONTENT)

    @staticmethod
    def _make_image(file_name, size):
        os.makedirs(os.path.dirname(file_name), exist_ok=True)
        PIL.Image.fromarray(np.zeros((*size, 3), dtype=np.uint8)).save(file_name)

    @staticmethod
    def _make_devkit_archive(root, split):
        Places365TestCase._make_categories_txt(root, Places365TestCase._CATEGORIES)
        Places365TestCase._make_file_list_txt(root, Places365TestCase._FILE_LISTS[split])

    @staticmethod
    def _make_images_archive(root, split, small):
        folder_name = Places365TestCase._IMAGES[(split, small)]
        image_size = (256, 256) if small else (512, random.randint(512, 1024))
        files, idcs = zip(*Places365TestCase._FILE_LIST_CONTENT)
        images = [f.lstrip("/").replace("/", os.sep) for f in files]
        for image in images:
            Places365TestCase._make_image(os.path.join(root, folder_name, image), image_size)

        return [(os.path.join(root, folder_name, image), idx) for image, idx in zip(images, idcs)]

    def inject_fake_data(self, tmpdir, config):
        self._make_devkit_archive(tmpdir, config["split"])
        return len(self._make_images_archive(tmpdir, config["split"], config["small"]))

    def test_classes(self):
        classes = list(map(lambda x: x[0], self._CATEGORIES_CONTENT))
        with self.create_dataset() as (dataset, _):
            assert dataset.classes == classes

    def test_class_to_idx(self):
        class_to_idx = dict(self._CATEGORIES_CONTENT)
        with self.create_dataset() as (dataset, _):
            assert dataset.class_to_idx == class_to_idx

    def test_images_download_preexisting(self):
        with pytest.raises(RuntimeError):
            with self.create_dataset({"download": True}):
                pass


class INaturalistTestCase(datasets_utils.ImageDatasetTestCase):
    DATASET_CLASS = datasets.INaturalist
    FEATURE_TYPES = (PIL.Image.Image, (int, tuple))

    ADDITIONAL_CONFIGS = datasets_utils.combinations_grid(
        target_type=("kingdom", "full", "genus", ["kingdom", "phylum", "class", "order", "family", "genus", "full"]),
        version=("2021_train",),
    )

    def inject_fake_data(self, tmpdir, config):
        categories = [
            "00000_Akingdom_0phylum_Aclass_Aorder_Afamily_Agenus_Aspecies",
            "00001_Akingdom_1phylum_Aclass_Border_Afamily_Bgenus_Aspecies",
            "00002_Akingdom_2phylum_Cclass_Corder_Cfamily_Cgenus_Cspecies",
        ]

        num_images_per_category = 3
        for category in categories:
            datasets_utils.create_image_folder(
                root=os.path.join(tmpdir, config["version"]),
                name=category,
                file_name_fn=lambda idx: f"image_{idx + 1:04d}.jpg",
                num_examples=num_images_per_category,
            )

        return num_images_per_category * len(categories)

    def test_targets(self):
        target_types = ["kingdom", "phylum", "class", "order", "family", "genus", "full"]

        with self.create_dataset(target_type=target_types, version="2021_valid") as (dataset, _):
            items = [d[1] for d in dataset]
            for i, item in enumerate(items):
                assert dataset.category_name("kingdom", item[0]) == "Akingdom"
                assert dataset.category_name("phylum", item[1]) == f"{i // 3}phylum"
                assert item[6] == i // 3


class LFWPeopleTestCase(datasets_utils.DatasetTestCase):
    DATASET_CLASS = datasets.LFWPeople
    FEATURE_TYPES = (PIL.Image.Image, int)
    ADDITIONAL_CONFIGS = datasets_utils.combinations_grid(
        split=("10fold", "train", "test"), image_set=("original", "funneled", "deepfunneled")
    )
    _IMAGES_DIR = {"original": "lfw", "funneled": "lfw_funneled", "deepfunneled": "lfw-deepfunneled"}
    _file_id = {"10fold": "", "train": "DevTrain", "test": "DevTest"}

    def inject_fake_data(self, tmpdir, config):
        tmpdir = pathlib.Path(tmpdir) / "lfw-py"
        os.makedirs(tmpdir, exist_ok=True)
        return dict(
            num_examples=self._create_images_dir(tmpdir, self._IMAGES_DIR[config["image_set"]], config["split"]),
            split=config["split"],
        )

    def _create_images_dir(self, root, idir, split):
        idir = os.path.join(root, idir)
        os.makedirs(idir, exist_ok=True)
        n, flines = (10, ["10\n"]) if split == "10fold" else (1, [])
        num_examples = 0
        names = []
        for _ in range(n):
            num_people = random.randint(2, 5)
            flines.append(f"{num_people}\n")
            for i in range(num_people):
                name = self._create_random_id()
                no = random.randint(1, 10)
                flines.append(f"{name}\t{no}\n")
                names.append(f"{name}\t{no}\n")
                datasets_utils.create_image_folder(idir, name, lambda n: f"{name}_{n+1:04d}.jpg", no, 250)
                num_examples += no
        with open(pathlib.Path(root) / f"people{self._file_id[split]}.txt", "w") as f:
            f.writelines(flines)
        with open(pathlib.Path(root) / "lfw-names.txt", "w") as f:
            f.writelines(sorted(names))

        return num_examples

    def _create_random_id(self):
        part1 = datasets_utils.create_random_string(random.randint(5, 7))
        part2 = datasets_utils.create_random_string(random.randint(4, 7))
        return f"{part1}_{part2}"


class LFWPairsTestCase(LFWPeopleTestCase):
    DATASET_CLASS = datasets.LFWPairs
    FEATURE_TYPES = (PIL.Image.Image, PIL.Image.Image, int)

    def _create_images_dir(self, root, idir, split):
        idir = os.path.join(root, idir)
        os.makedirs(idir, exist_ok=True)
        num_pairs = 7  # effectively 7*2*n = 14*n
        n, self.flines = (10, [f"10\t{num_pairs}"]) if split == "10fold" else (1, [str(num_pairs)])
        for _ in range(n):
            self._inject_pairs(idir, num_pairs, True)
            self._inject_pairs(idir, num_pairs, False)
            with open(pathlib.Path(root) / f"pairs{self._file_id[split]}.txt", "w") as f:
                f.writelines(self.flines)

        return num_pairs * 2 * n

    def _inject_pairs(self, root, num_pairs, same):
        for i in range(num_pairs):
            name1 = self._create_random_id()
            name2 = name1 if same else self._create_random_id()
            no1, no2 = random.randint(1, 100), random.randint(1, 100)
            if same:
                self.flines.append(f"\n{name1}\t{no1}\t{no2}")
            else:
                self.flines.append(f"\n{name1}\t{no1}\t{name2}\t{no2}")

            datasets_utils.create_image_folder(root, name1, lambda _: f"{name1}_{no1:04d}.jpg", 1, 250)
            datasets_utils.create_image_folder(root, name2, lambda _: f"{name2}_{no2:04d}.jpg", 1, 250)


class SintelTestCase(datasets_utils.ImageDatasetTestCase):
    DATASET_CLASS = datasets.Sintel
    ADDITIONAL_CONFIGS = datasets_utils.combinations_grid(split=("train", "test"), pass_name=("clean", "final"))
    FEATURE_TYPES = (PIL.Image.Image, PIL.Image.Image, (np.ndarray, type(None)))

    FLOW_H, FLOW_W = 3, 4

    def inject_fake_data(self, tmpdir, config):
        root = pathlib.Path(tmpdir) / "Sintel"

        num_images_per_scene = 3 if config["split"] == "train" else 4
        num_scenes = 2

        for split_dir in ("training", "test"):
            for pass_name in ("clean", "final"):
                image_root = root / split_dir / pass_name

                for scene_id in range(num_scenes):
                    scene_dir = image_root / f"scene_{scene_id}"
                    datasets_utils.create_image_folder(
                        image_root,
                        name=str(scene_dir),
                        file_name_fn=lambda image_idx: f"frame_000{image_idx}.png",
                        num_examples=num_images_per_scene,
                    )

        flow_root = root / "training" / "flow"
        for scene_id in range(num_scenes):
            scene_dir = flow_root / f"scene_{scene_id}"
            os.makedirs(scene_dir)
            for i in range(num_images_per_scene - 1):
                file_name = str(scene_dir / f"frame_000{i}.flo")
                datasets_utils.make_fake_flo_file(h=self.FLOW_H, w=self.FLOW_W, file_name=file_name)

        # with e.g. num_images_per_scene = 3, for a single scene with have 3 images
        # which are frame_0000, frame_0001 and frame_0002
        # They will be consecutively paired as (frame_0000, frame_0001), (frame_0001, frame_0002),
        # that is 3 - 1 = 2 examples. Hence the formula below
        num_examples = (num_images_per_scene - 1) * num_scenes
        return num_examples

    def test_flow(self):
        # Make sure flow exists for train split, and make sure there are as many flow values as (pairs of) images
        with self.create_dataset(split="train") as (dataset, _):
            assert dataset._flow_list and len(dataset._flow_list) == len(dataset._image_list)
            for _, _, flow in dataset:
                assert flow.shape == (2, self.FLOW_H, self.FLOW_W)
                np.testing.assert_allclose(flow, np.arange(flow.size).reshape(flow.shape))

        # Make sure flow is always None for test split
        with self.create_dataset(split="test") as (dataset, _):
            assert dataset._image_list and not dataset._flow_list
            for _, _, flow in dataset:
                assert flow is None

    def test_bad_input(self):
        with pytest.raises(ValueError, match="Unknown value 'bad' for argument split"):
            with self.create_dataset(split="bad"):
                pass

        with pytest.raises(ValueError, match="Unknown value 'bad' for argument pass_name"):
            with self.create_dataset(pass_name="bad"):
                pass


class KittiFlowTestCase(datasets_utils.ImageDatasetTestCase):
    DATASET_CLASS = datasets.KittiFlow
    ADDITIONAL_CONFIGS = datasets_utils.combinations_grid(split=("train", "test"))
    FEATURE_TYPES = (PIL.Image.Image, PIL.Image.Image, (np.ndarray, type(None)), (np.ndarray, type(None)))

    def inject_fake_data(self, tmpdir, config):
        root = pathlib.Path(tmpdir) / "Kitti"

        num_examples = 2 if config["split"] == "train" else 3
        for split_dir in ("training", "testing"):

            datasets_utils.create_image_folder(
                root / split_dir,
                name="image_2",
                file_name_fn=lambda image_idx: f"{image_idx}_10.png",
                num_examples=num_examples,
            )
            datasets_utils.create_image_folder(
                root / split_dir,
                name="image_2",
                file_name_fn=lambda image_idx: f"{image_idx}_11.png",
                num_examples=num_examples,
            )

        # For kitti the ground truth flows are encoded as 16-bits pngs.
        # create_image_folder() will actually create 8-bits pngs, but it doesn't
        # matter much: the flow reader will still be able to read the files, it
        # will just be garbage flow value - but we don't care about that here.
        datasets_utils.create_image_folder(
            root / "training",
            name="flow_occ",
            file_name_fn=lambda image_idx: f"{image_idx}_10.png",
            num_examples=num_examples,
        )

        return num_examples

    def test_flow_and_valid(self):
        # Make sure flow exists for train split, and make sure there are as many flow values as (pairs of) images
        # Also assert flow and valid are of the expected shape
        with self.create_dataset(split="train") as (dataset, _):
            assert dataset._flow_list and len(dataset._flow_list) == len(dataset._image_list)
            for _, _, flow, valid in dataset:
                two, h, w = flow.shape
                assert two == 2
                assert valid.shape == (h, w)

        # Make sure flow and valid are always None for test split
        with self.create_dataset(split="test") as (dataset, _):
            assert dataset._image_list and not dataset._flow_list
            for _, _, flow, valid in dataset:
                assert flow is None
                assert valid is None

    def test_bad_input(self):
        with pytest.raises(ValueError, match="Unknown value 'bad' for argument split"):
            with self.create_dataset(split="bad"):
                pass


<<<<<<< HEAD
class FlyingThings3DTestCase(datasets_utils.ImageDatasetTestCase):
    DATASET_CLASS = datasets.FlyingThings3D
    ADDITIONAL_CONFIGS = datasets_utils.combinations_grid(
        split=("train", "test"), pass_name=("clean", "final", "both"), camera=("left", "right", "both")
    )
=======
class FlyingChairsTestCase(datasets_utils.ImageDatasetTestCase):
    DATASET_CLASS = datasets.FlyingChairs
    ADDITIONAL_CONFIGS = datasets_utils.combinations_grid(split=("train", "val"))
>>>>>>> 7f424379
    FEATURE_TYPES = (PIL.Image.Image, PIL.Image.Image, (np.ndarray, type(None)))

    FLOW_H, FLOW_W = 3, 4

<<<<<<< HEAD
    def inject_fake_data(self, tmpdir, config):
        root = pathlib.Path(tmpdir) / "FlyingThings3D"

        num_images_per_camera = 3 if config["split"] == "train" else 4
        passes = ("frames_cleanpass", "frames_finalpass")
        splits = ("TRAIN", "TEST")
        letters = ("A", "B", "C")
        subfolders = ("0000", "0001")
        cameras = ("left", "right")
        for pass_name, split, letter, subfolder, camera in itertools.product(
            passes, splits, letters, subfolders, cameras
        ):
            current_folder = root / pass_name / split / letter / subfolder
            datasets_utils.create_image_folder(
                current_folder,
                name=camera,
                file_name_fn=lambda image_idx: f"00{image_idx}.png",
                num_examples=num_images_per_camera,
            )

        directions = ("into_future", "into_past")
        for split, letter, subfolder, direction, camera in itertools.product(
            splits, letters, subfolders, directions, cameras
        ):
            current_folder = root / "optical_flow" / split / letter / subfolder / direction / camera
            os.makedirs(str(current_folder), exist_ok=True)
            for i in range(num_images_per_camera):
                datasets_utils.make_fake_pfm_file(self.FLOW_H, self.FLOW_W, file_name=str(current_folder / f"{i}.pfm"))

        num_cameras = 2 if config["camera"] == "both" else 1
        num_passes = 2 if config["pass_name"] == "both" else 1
        num_examples = (
            (num_images_per_camera - 1) * num_cameras * len(subfolders) * len(letters) * len(splits) * num_passes
        )
        return num_examples

    @datasets_utils.test_all_configs
    def test_flow(self, config):
=======
    def _make_split_file(self, root, num_examples):
        # We create a fake split file here, but users are asked to download the real one from the authors website
        split_ids = [1] * num_examples["train"] + [2] * num_examples["val"]
        random.shuffle(split_ids)
        with open(str(root / "FlyingChairs_train_val.txt"), "w+") as split_file:
            for split_id in split_ids:
                split_file.write(f"{split_id}\n")

    def inject_fake_data(self, tmpdir, config):
        root = pathlib.Path(tmpdir) / "FlyingChairs"

        num_examples = {"train": 5, "val": 3}
        num_examples_total = sum(num_examples.values())

        datasets_utils.create_image_folder(  # img1
            root,
            name="data",
            file_name_fn=lambda image_idx: f"00{image_idx}_img1.ppm",
            num_examples=num_examples_total,
        )
        datasets_utils.create_image_folder(  # img2
            root,
            name="data",
            file_name_fn=lambda image_idx: f"00{image_idx}_img2.ppm",
            num_examples=num_examples_total,
        )
        for i in range(num_examples_total):
            file_name = str(root / "data" / f"00{i}_flow.flo")
            datasets_utils.make_fake_flo_file(h=self.FLOW_H, w=self.FLOW_W, file_name=file_name)

        self._make_split_file(root, num_examples)

        return num_examples[config["split"]]

    @datasets_utils.test_all_configs
    def test_flow(self, config):
        # Make sure flow always exists, and make sure there are as many flow values as (pairs of) images
        # Also make sure the flow is properly decoded
>>>>>>> 7f424379
        with self.create_dataset(config=config) as (dataset, _):
            assert dataset._flow_list and len(dataset._flow_list) == len(dataset._image_list)
            for _, _, flow in dataset:
                assert flow.shape == (2, self.FLOW_H, self.FLOW_W)
<<<<<<< HEAD
                # We don't check the values because the reshaping and flipping makes it hard to figure out

    def test_bad_input(self):
        with pytest.raises(ValueError, match="Unknown value 'bad' for argument split"):
            with self.create_dataset(split="bad"):
                pass

        with pytest.raises(ValueError, match="Unknown value 'bad' for argument pass_name"):
            with self.create_dataset(pass_name="bad"):
                pass

        with pytest.raises(ValueError, match="Unknown value 'bad' for argument camera"):
            with self.create_dataset(camera="bad"):
                pass
=======
                np.testing.assert_allclose(flow, np.arange(flow.size).reshape(flow.shape))
>>>>>>> 7f424379


if __name__ == "__main__":
    unittest.main()<|MERGE_RESOLUTION|>--- conflicted
+++ resolved
@@ -1996,22 +1996,67 @@
                 pass
 
 
-<<<<<<< HEAD
+class FlyingChairsTestCase(datasets_utils.ImageDatasetTestCase):
+    DATASET_CLASS = datasets.FlyingChairs
+    ADDITIONAL_CONFIGS = datasets_utils.combinations_grid(split=("train", "val"))
+    FEATURE_TYPES = (PIL.Image.Image, PIL.Image.Image, (np.ndarray, type(None)))
+
+    FLOW_H, FLOW_W = 3, 4
+
+    def _make_split_file(self, root, num_examples):
+        # We create a fake split file here, but users are asked to download the real one from the authors website
+        split_ids = [1] * num_examples["train"] + [2] * num_examples["val"]
+        random.shuffle(split_ids)
+        with open(str(root / "FlyingChairs_train_val.txt"), "w+") as split_file:
+            for split_id in split_ids:
+                split_file.write(f"{split_id}\n")
+
+    def inject_fake_data(self, tmpdir, config):
+        root = pathlib.Path(tmpdir) / "FlyingChairs"
+
+        num_examples = {"train": 5, "val": 3}
+        num_examples_total = sum(num_examples.values())
+
+        datasets_utils.create_image_folder(  # img1
+            root,
+            name="data",
+            file_name_fn=lambda image_idx: f"00{image_idx}_img1.ppm",
+            num_examples=num_examples_total,
+        )
+        datasets_utils.create_image_folder(  # img2
+            root,
+            name="data",
+            file_name_fn=lambda image_idx: f"00{image_idx}_img2.ppm",
+            num_examples=num_examples_total,
+        )
+        for i in range(num_examples_total):
+            file_name = str(root / "data" / f"00{i}_flow.flo")
+            datasets_utils.make_fake_flo_file(h=self.FLOW_H, w=self.FLOW_W, file_name=file_name)
+
+        self._make_split_file(root, num_examples)
+
+        return num_examples[config["split"]]
+
+    @datasets_utils.test_all_configs
+    def test_flow(self, config):
+        # Make sure flow always exists, and make sure there are as many flow values as (pairs of) images
+        # Also make sure the flow is properly decoded
+        with self.create_dataset(config=config) as (dataset, _):
+            assert dataset._flow_list and len(dataset._flow_list) == len(dataset._image_list)
+            for _, _, flow in dataset:
+                assert flow.shape == (2, self.FLOW_H, self.FLOW_W)
+                np.testing.assert_allclose(flow, np.arange(flow.size).reshape(flow.shape))
+
+
 class FlyingThings3DTestCase(datasets_utils.ImageDatasetTestCase):
     DATASET_CLASS = datasets.FlyingThings3D
     ADDITIONAL_CONFIGS = datasets_utils.combinations_grid(
         split=("train", "test"), pass_name=("clean", "final", "both"), camera=("left", "right", "both")
     )
-=======
-class FlyingChairsTestCase(datasets_utils.ImageDatasetTestCase):
-    DATASET_CLASS = datasets.FlyingChairs
-    ADDITIONAL_CONFIGS = datasets_utils.combinations_grid(split=("train", "val"))
->>>>>>> 7f424379
     FEATURE_TYPES = (PIL.Image.Image, PIL.Image.Image, (np.ndarray, type(None)))
 
     FLOW_H, FLOW_W = 3, 4
 
-<<<<<<< HEAD
     def inject_fake_data(self, tmpdir, config):
         root = pathlib.Path(tmpdir) / "FlyingThings3D"
 
@@ -2050,51 +2095,10 @@
 
     @datasets_utils.test_all_configs
     def test_flow(self, config):
-=======
-    def _make_split_file(self, root, num_examples):
-        # We create a fake split file here, but users are asked to download the real one from the authors website
-        split_ids = [1] * num_examples["train"] + [2] * num_examples["val"]
-        random.shuffle(split_ids)
-        with open(str(root / "FlyingChairs_train_val.txt"), "w+") as split_file:
-            for split_id in split_ids:
-                split_file.write(f"{split_id}\n")
-
-    def inject_fake_data(self, tmpdir, config):
-        root = pathlib.Path(tmpdir) / "FlyingChairs"
-
-        num_examples = {"train": 5, "val": 3}
-        num_examples_total = sum(num_examples.values())
-
-        datasets_utils.create_image_folder(  # img1
-            root,
-            name="data",
-            file_name_fn=lambda image_idx: f"00{image_idx}_img1.ppm",
-            num_examples=num_examples_total,
-        )
-        datasets_utils.create_image_folder(  # img2
-            root,
-            name="data",
-            file_name_fn=lambda image_idx: f"00{image_idx}_img2.ppm",
-            num_examples=num_examples_total,
-        )
-        for i in range(num_examples_total):
-            file_name = str(root / "data" / f"00{i}_flow.flo")
-            datasets_utils.make_fake_flo_file(h=self.FLOW_H, w=self.FLOW_W, file_name=file_name)
-
-        self._make_split_file(root, num_examples)
-
-        return num_examples[config["split"]]
-
-    @datasets_utils.test_all_configs
-    def test_flow(self, config):
-        # Make sure flow always exists, and make sure there are as many flow values as (pairs of) images
-        # Also make sure the flow is properly decoded
->>>>>>> 7f424379
         with self.create_dataset(config=config) as (dataset, _):
             assert dataset._flow_list and len(dataset._flow_list) == len(dataset._image_list)
             for _, _, flow in dataset:
                 assert flow.shape == (2, self.FLOW_H, self.FLOW_W)
-<<<<<<< HEAD
                 # We don't check the values because the reshaping and flipping makes it hard to figure out
 
     def test_bad_input(self):
@@ -2109,9 +2113,6 @@
         with pytest.raises(ValueError, match="Unknown value 'bad' for argument camera"):
             with self.create_dataset(camera="bad"):
                 pass
-=======
-                np.testing.assert_allclose(flow, np.arange(flow.size).reshape(flow.shape))
->>>>>>> 7f424379
 
 
 if __name__ == "__main__":
